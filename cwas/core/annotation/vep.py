"""
Command line generator for Variant Effect Predictor (VEP)
"""
from cwas.utils.check import check_is_file
from cwas.utils.check import check_is_dir


class VepCmdGenerator:
    def __init__(self, vep_path: str,
<<<<<<< HEAD
                 vep_conservation_path: str, vep_loftee_path: str, 
                 vep_human_ancestor_fa_path: str, vep_gerp_bw_path: str,
                 vep_mis_db_path: str, vep_mis_info_key: str,
=======
                 vep_cache_dir_path: str, vep_conservation_path: str, vep_loftee_path: str, vep_human_ancestor_fa_path: str, vep_gerp_bw_path: str, vep_mpc_path: str,
>>>>>>> 6c95b4e3
                 input_vcf_path: str) -> None:
        self._vep_path = vep_path
        self._vep_cache_dir_path = vep_cache_dir_path
        self._vep_conservation_path = vep_conservation_path
        self._vep_loftee_path = vep_loftee_path
        self._vep_human_ancestor_fa_path = vep_human_ancestor_fa_path
        self._vep_gerp_bw_path = vep_gerp_bw_path
<<<<<<< HEAD
        self._vep_mis_db_path = vep_mis_db_path
        self._vep_mis_info_key = vep_mis_info_key
=======
        self._vep_mpc_path = vep_mpc_path
        self._check_vep_path()
        self._check_vep_cache_dir_path()
        self._check_vep_conservation_path()
        self._check_vep_loftee_path()
        self._check_vep_human_ancestor_fa_path()
        self._check_vep_gerp_bw_path()
        self._check_vep_mpc_path()
>>>>>>> 6c95b4e3
        self._input_vcf_path = input_vcf_path
        self._check_validity()
        self._output_vcf_path = input_vcf_path.replace(".vcf", ".vep.vcf")
<<<<<<< HEAD
        self._num_proc = 1
        
    @staticmethod
    def _check_path(path: str, message: str, is_dir: bool = False):
=======

    def _check_vep_path(self):
        try:
            check_is_file(self._vep_path)
        except ValueError:
            raise ValueError(f"Invalid VEP path: {self._vep_path}")
        except Exception:
            raise

    def _check_vep_cache_dir_path(self):
        try:
            check_is_dir(self._vep_cache_dir_path)
        except ValueError:
            raise ValueError(f"Invalid VEP resource path (cache directory): {self._vep_cache_dir_path}")
        except Exception:
            raise

    def _check_vep_conservation_path(self):
        try:
            check_is_file(self._vep_conservation_path)
        except ValueError:
            raise ValueError(f"Invalid VEP resource path (conservation file): {self._vep_conservation_path}")
        except Exception:
            raise

    def _check_vep_loftee_path(self):
        try:
            check_is_dir(self._vep_loftee_path)
        except ValueError:
            raise ValueError(f"Invalid VEP resource path (loftee directory): {self._vep_loftee_path}")
        except Exception:
            raise

    def _check_vep_human_ancestor_fa_path(self):
        try:
            check_is_file(self._vep_human_ancestor_fa_path)
        except ValueError:
            raise ValueError(f"Invalid VEP resource path (human ancestor): {self._vep_human_ancestor_fa_path}")
        except Exception:
            raise

    def _check_vep_gerp_bw_path(self):
>>>>>>> 6c95b4e3
        try:
            if is_dir:
                check_is_dir(path)
            else:
                check_is_file(path)
        except ValueError:
            raise ValueError(f"{message}: {path}")
        except Exception:
            raise

    def _check_validity(self):
        self._check_path(self._vep_path, "Invalid VEP path")
        self._check_path(self._vep_conservation_path, "Invalid VEP resource path (conservation file)")
        self._check_path(self._vep_loftee_path, "Invalid VEP resource path (loftee directory)", is_dir=True)
        self._check_path(self._vep_human_ancestor_fa_path, "Invalid VEP resource path (human ancestor fasta file)")
        self._check_path(self._vep_gerp_bw_path, "Invalid VEP resource path (gerp bigwig file)")
        self._check_path(self._vep_mis_db_path, "Invalid VEP resource path (missense database file)")
        self._check_path(self._input_vcf_path, "Invalid input VCF path")

    def set_num_proc(self, num_proc: int):
        self._num_proc = num_proc

    @property
    def vep_path(self) -> str:
        return self._vep_path

    @property
    def vep_cache_dir_path(self) -> str:
        return self._vep_cache_dir_path

    @property
    def vep_conservation_path(self) -> str:
        return self._vep_conservation_path

    @property
    def vep_loftee_path(self) -> str:
        return self._vep_loftee_path

    @property
    def vep_human_ancestor_fa_path(self) -> str:
        return self._vep_human_ancestor_fa_path

    @property
    def vep_gerp_bw_path(self) -> str:
        return self._vep_gerp_bw_path

    @property
    def vep_mis_db_path(self) -> str:
        return self._vep_mis_db_path

    @property
    def vep_mis_info_key(self) -> str:
        return self._vep_mis_info_key

    @property
    def input_vcf_path(self) -> str:
        return self._input_vcf_path

    @property
    def output_vcf_path(self) -> str:
        return self._output_vcf_path

    @output_vcf_path.setter
    def output_vcf_path(self, arg: str):
        self._output_vcf_path = arg

    @property
    def cmd_str(self) -> str:
        return " ".join(self.cmd)

    @property
    def cmd(self) -> list:
        result = [
            self._vep_path,
            "-i",
            self._input_vcf_path,
            "-o",
            self._output_vcf_path,
        ]
        result += self.cmd_option_basic
        result += self.cmd_option_pick_one_gene_isoform
        result += self.cmd_option_pick_nearest_gene
        result += self.cmd_option_fork
        return result

    @property
    def cmd_option_basic(self) -> list:
        """Return basic options (no plugins) of VEP"""
        return [
            "--assembly",
            "GRCh38",
            "--offline",
            "--dir_cache",
            self._vep_cache_dir_path,
            "--force_overwrite",
            "--format",
            "vcf",
            "--vcf",
            "--no_stats",
            "--plugin",
            ",".join(['LoF',
                      'loftee_path:' + self._vep_loftee_path,
                      'conservation_file:' + self._vep_conservation_path,
                      'human_ancestor_fa:' + self._vep_human_ancestor_fa_path,
                      'gerp_bigwig:' + self._vep_gerp_bw_path]),
            "--custom",
            ",".join([self._vep_mis_db_path, "MisDb", 'vcf', "exact", "0", self.vep_mis_info_key]),
        ]

    @property
    def cmd_option_pick_one_gene_isoform(self) -> list:
        """Return options in order to pick a gene isoform
        with most severe consequence"""
        return [
            "--per_gene",
            "--pick",
            "--pick_order",
            "rank,canonical,appris,tsl,biotype,ccds,length",
        ]

    @property
    def cmd_option_pick_nearest_gene(self) -> list:
        """Return options in order to pick the nearest gene"""
        return ["--distance", "2000", "--nearest", "symbol", "--symbol"]

    @property
    def cmd_option_fork(self) -> list:
        """Return options in order to use forking"""
        return ["--fork", str(self._num_proc)]<|MERGE_RESOLUTION|>--- conflicted
+++ resolved
@@ -6,14 +6,10 @@
 
 
 class VepCmdGenerator:
-    def __init__(self, vep_path: str,
-<<<<<<< HEAD
+    def __init__(self, vep_path: str, vep_cache_dir_path: str,
                  vep_conservation_path: str, vep_loftee_path: str, 
                  vep_human_ancestor_fa_path: str, vep_gerp_bw_path: str,
                  vep_mis_db_path: str, vep_mis_info_key: str,
-=======
-                 vep_cache_dir_path: str, vep_conservation_path: str, vep_loftee_path: str, vep_human_ancestor_fa_path: str, vep_gerp_bw_path: str, vep_mpc_path: str,
->>>>>>> 6c95b4e3
                  input_vcf_path: str) -> None:
         self._vep_path = vep_path
         self._vep_cache_dir_path = vep_cache_dir_path
@@ -21,71 +17,15 @@
         self._vep_loftee_path = vep_loftee_path
         self._vep_human_ancestor_fa_path = vep_human_ancestor_fa_path
         self._vep_gerp_bw_path = vep_gerp_bw_path
-<<<<<<< HEAD
         self._vep_mis_db_path = vep_mis_db_path
         self._vep_mis_info_key = vep_mis_info_key
-=======
-        self._vep_mpc_path = vep_mpc_path
-        self._check_vep_path()
-        self._check_vep_cache_dir_path()
-        self._check_vep_conservation_path()
-        self._check_vep_loftee_path()
-        self._check_vep_human_ancestor_fa_path()
-        self._check_vep_gerp_bw_path()
-        self._check_vep_mpc_path()
->>>>>>> 6c95b4e3
         self._input_vcf_path = input_vcf_path
         self._check_validity()
         self._output_vcf_path = input_vcf_path.replace(".vcf", ".vep.vcf")
-<<<<<<< HEAD
         self._num_proc = 1
         
     @staticmethod
     def _check_path(path: str, message: str, is_dir: bool = False):
-=======
-
-    def _check_vep_path(self):
-        try:
-            check_is_file(self._vep_path)
-        except ValueError:
-            raise ValueError(f"Invalid VEP path: {self._vep_path}")
-        except Exception:
-            raise
-
-    def _check_vep_cache_dir_path(self):
-        try:
-            check_is_dir(self._vep_cache_dir_path)
-        except ValueError:
-            raise ValueError(f"Invalid VEP resource path (cache directory): {self._vep_cache_dir_path}")
-        except Exception:
-            raise
-
-    def _check_vep_conservation_path(self):
-        try:
-            check_is_file(self._vep_conservation_path)
-        except ValueError:
-            raise ValueError(f"Invalid VEP resource path (conservation file): {self._vep_conservation_path}")
-        except Exception:
-            raise
-
-    def _check_vep_loftee_path(self):
-        try:
-            check_is_dir(self._vep_loftee_path)
-        except ValueError:
-            raise ValueError(f"Invalid VEP resource path (loftee directory): {self._vep_loftee_path}")
-        except Exception:
-            raise
-
-    def _check_vep_human_ancestor_fa_path(self):
-        try:
-            check_is_file(self._vep_human_ancestor_fa_path)
-        except ValueError:
-            raise ValueError(f"Invalid VEP resource path (human ancestor): {self._vep_human_ancestor_fa_path}")
-        except Exception:
-            raise
-
-    def _check_vep_gerp_bw_path(self):
->>>>>>> 6c95b4e3
         try:
             if is_dir:
                 check_is_dir(path)
@@ -104,6 +44,7 @@
         self._check_path(self._vep_gerp_bw_path, "Invalid VEP resource path (gerp bigwig file)")
         self._check_path(self._vep_mis_db_path, "Invalid VEP resource path (missense database file)")
         self._check_path(self._input_vcf_path, "Invalid input VCF path")
+        self._check_path(self._vep_cache_dir_path, "Invalid VEP cache directory path", is_dir=True)
 
     def set_num_proc(self, num_proc: int):
         self._num_proc = num_proc
